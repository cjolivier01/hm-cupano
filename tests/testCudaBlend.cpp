--- conflicted
+++ resolved
@@ -165,10 +165,6 @@
   // using T_pipeline = uchar3;
   // using T_pipeline = float4;
   // using T_compute = float4;
-<<<<<<< HEAD
-  // using T_compute = float4;
-=======
->>>>>>> 5e00b765
   using T_compute = float4;
   // using T_compute = half4;
   // using T_compute = half3;
