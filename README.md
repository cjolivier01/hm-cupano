--- conflicted
+++ resolved
@@ -42,15 +42,6 @@
 
 Left frame:
 ![alt text](./assets/left.png)
-<<<<<<< HEAD
-Right frame:
-![alt text](./assets/right.png)
-Key points (Superpoint)
-![alt text](./assets/keypoints.png)
-Keypoint Matches
-![alt text](./assets/matches.png)
-Stitched Panorama
-=======
 
 Right frame:
 ![alt text](./assets/right.png)
@@ -62,5 +53,4 @@
 ![alt text](./assets/matches.png)
 
 Stitched Panorama (CUDA Kernels, hard seam or laplacian blending + color correction)
->>>>>>> 56662b70
 ![alt text](./assets/s.png)
